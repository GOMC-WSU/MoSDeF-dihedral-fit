--- conflicted
+++ resolved
@@ -1,9 +1,6 @@
 import os
 
-<<<<<<< HEAD
 import numpy as np
-=======
->>>>>>> 7f4c534f
 import pytest
 import unyt as u
 
@@ -19,14 +16,11 @@
 gomc_binary_directory = "/home/brad/Programs/GOMC/GOMC_2_75/bin"
 
 
-<<<<<<< HEAD
 # NOTE: When comparing fitted values with reference value, we are using numpy.isclose() with absolute tolerance of 0.02 and relative tolerance of 0.08 (8%) to account for difference that incur across operating system.
 @pytest.mark.skipif(
     not os.path.isfile(f"{gomc_binary_directory}/GOMC_CPU_NVT"),
     reason="GOMC binary not deteced.",
 )
-=======
->>>>>>> 7f4c534f
 class TestFitDihedralWithGomc(BaseTest):
     def test_gaussian_log_file_fit_oplsaa_fit_ethane_HC_CT_CT_HC(self):
         fit_dihedral_with_gomc(
@@ -1534,7 +1528,7 @@
 
                         # check the k-values and the r-squared fit
                         else:
-<<<<<<< HEAD
+
                             assert np.isclose(
                                 mdf_math.round_to_sig_figs(
                                     float(split_line_i[j]), number_sig_i
@@ -1544,13 +1538,7 @@
                                 ),
                                 atol=0.02,
                                 rtol=0.08,
-=======
-                            assert mdf_math.round_to_sig_figs(
-                                float(split_line_i[j]), number_sig_i
-                            ) == mdf_math.round_to_sig_figs(
-                                correct_line_values[i][j], number_sig_i
->>>>>>> 7f4c534f
-                            )
+
 
         # check the periodic dihedral file
         with open("periodic_dihedral_k_constants_fit_energy.txt", "r") as fp:
@@ -1817,7 +1805,7 @@
 
                         # check the k-values and the r-squared fit
                         else:
-<<<<<<< HEAD
+
                             assert np.isclose(
                                 mdf_math.round_to_sig_figs(
                                     float(split_line_i[j]), number_sig_i
@@ -1827,13 +1815,7 @@
                                 ),
                                 atol=0.02,
                                 rtol=0.08,
-=======
-                            assert mdf_math.round_to_sig_figs(
-                                float(split_line_i[j]), number_sig_i
-                            ) == mdf_math.round_to_sig_figs(
-                                correct_line_values[i][j], number_sig_i
->>>>>>> 7f4c534f
-                            )
+
 
         # check the RB torsion file
         with open("RB_torsion_k_constants_fit_energy.txt", "r") as fp:
@@ -1968,7 +1950,7 @@
 
                         # check the k-values and the r-squared fit
                         else:
-<<<<<<< HEAD
+
                             assert np.isclose(
                                 mdf_math.round_to_sig_figs(
                                     float(split_line_i[j]), number_sig_i
@@ -1978,13 +1960,7 @@
                                 ),
                                 atol=0.02,
                                 rtol=0.08,
-=======
-                            assert mdf_math.round_to_sig_figs(
-                                float(split_line_i[j]), number_sig_i
-                            ) == mdf_math.round_to_sig_figs(
-                                correct_line_values[i][j], number_sig_i
->>>>>>> 7f4c534f
-                            )
+
 
     def test_gaussian_style_files_fit_oplsaa_fit_CT_CT_C_OH_in_COOH(self):
         fit_dihedral_with_gomc(
@@ -2220,7 +2196,7 @@
 
                         # check the k-values and the r-squared fit
                         else:
-<<<<<<< HEAD
+
                             assert np.isclose(
                                 mdf_math.round_to_sig_figs(
                                     float(split_line_i[j]), number_sig_i
@@ -2230,13 +2206,7 @@
                                 ),
                                 atol=0.02,
                                 rtol=0.08,
-=======
-                            assert mdf_math.round_to_sig_figs(
-                                float(split_line_i[j]), number_sig_i
-                            ) == mdf_math.round_to_sig_figs(
-                                correct_line_values[i][j], number_sig_i
->>>>>>> 7f4c534f
-                            )
+
 
         # check the periodic dihedral file
         with open("periodic_dihedral_k_constants_fit_energy.txt", "r") as fp:
@@ -2503,7 +2473,7 @@
 
                         # check the k-values and the r-squared fit
                         else:
-<<<<<<< HEAD
+
                             assert np.isclose(
                                 mdf_math.round_to_sig_figs(
                                     float(split_line_i[j]), number_sig_i
@@ -2513,13 +2483,7 @@
                                 ),
                                 atol=0.02,
                                 rtol=0.08,
-=======
-                            assert mdf_math.round_to_sig_figs(
-                                float(split_line_i[j]), number_sig_i
-                            ) == mdf_math.round_to_sig_figs(
-                                correct_line_values[i][j], number_sig_i
->>>>>>> 7f4c534f
-                            )
+
 
         # check the RB torsion file
         with open("RB_torsion_k_constants_fit_energy.txt", "r") as fp:
@@ -2654,7 +2618,7 @@
 
                         # check the k-values and the r-squared fit
                         else:
-<<<<<<< HEAD
+
                             assert np.isclose(
                                 mdf_math.round_to_sig_figs(
                                     float(split_line_i[j]), number_sig_i
@@ -2664,13 +2628,7 @@
                                 ),
                                 atol=0.02,
                                 rtol=0.08,
-=======
-                            assert mdf_math.round_to_sig_figs(
-                                float(split_line_i[j]), number_sig_i
-                            ) == mdf_math.round_to_sig_figs(
-                                correct_line_values[i][j], number_sig_i
->>>>>>> 7f4c534f
-                            )
+
 
     def test_gaussian_style_files_fit_oplsaa_fit_CT_CT_C_OH_in_COOH_2_files_missing_1_first_point(
         self,
@@ -2911,7 +2869,7 @@
 
                         # check the k-values and the r-squared fit
                         else:
-<<<<<<< HEAD
+
                             assert np.isclose(
                                 mdf_math.round_to_sig_figs(
                                     float(split_line_i[j]), number_sig_i
@@ -2921,13 +2879,7 @@
                                 ),
                                 atol=0.02,
                                 rtol=0.08,
-=======
-                            assert mdf_math.round_to_sig_figs(
-                                float(split_line_i[j]), number_sig_i
-                            ) == mdf_math.round_to_sig_figs(
-                                correct_line_values[i][j], number_sig_i
->>>>>>> 7f4c534f
-                            )
+
 
         # check the periodic dihedral file
         with open("periodic_dihedral_k_constants_fit_energy.txt", "r") as fp:
@@ -3194,7 +3146,7 @@
 
                         # check the k-values and the r-squared fit
                         else:
-<<<<<<< HEAD
+
                             assert np.isclose(
                                 mdf_math.round_to_sig_figs(
                                     float(split_line_i[j]), number_sig_i
@@ -3204,13 +3156,7 @@
                                 ),
                                 atol=0.02,
                                 rtol=0.08,
-=======
-                            assert mdf_math.round_to_sig_figs(
-                                float(split_line_i[j]), number_sig_i
-                            ) == mdf_math.round_to_sig_figs(
-                                correct_line_values[i][j], number_sig_i
->>>>>>> 7f4c534f
-                            )
+
 
         # check the RB torsion file
         with open("RB_torsion_k_constants_fit_energy.txt", "r") as fp:
@@ -3345,7 +3291,7 @@
 
                         # check the k-values and the r-squared fit
                         else:
-<<<<<<< HEAD
+
                             assert np.isclose(
                                 mdf_math.round_to_sig_figs(
                                     float(split_line_i[j]), number_sig_i
@@ -3355,13 +3301,7 @@
                                 ),
                                 atol=0.02,
                                 rtol=0.08,
-=======
-                            assert mdf_math.round_to_sig_figs(
-                                float(split_line_i[j]), number_sig_i
-                            ) == mdf_math.round_to_sig_figs(
-                                correct_line_values[i][j], number_sig_i
->>>>>>> 7f4c534f
-                            )
+
 
     def test_gaussian_log_file_fit_oplsaa_protonated_fragment_CT_CT_C_OH_in_COOH_bad_element_order_mol2(
         self,
@@ -4942,19 +4882,12 @@
             f"- Fit via the individual or multi-dihedral fit, when "
             f"Gaussian minus GOMC with the selected dihedral set to zero \n"
             f"--> R-squared = "
-<<<<<<< HEAD
             f"{'0.998'} \n"
             f"- Fit via the validation test case, when "
             f"Gaussian minus GOMC with the selected individual dihedral added in GOMC \n"
             f"-- >R-squared = "
             f"{'0.987'} \n"
-=======
-            f"{'0.99792638'} \n"
-            f"- Fit via the validation test case, when "
-            f"Gaussian minus GOMC with the selected individual dihedral added in GOMC \n"
-            f"-- >R-squared = "
-            f"{'0.98698695'} \n"
->>>>>>> 7f4c534f
+
             f"The 'fit_min_validated_r_squared' and 'fit_validation_r_squared_rtol' "
             f"variables may need to be adjusted, \n"
             f"there is likely something wrong with the fitting procedure, the "
