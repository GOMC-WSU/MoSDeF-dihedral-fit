import os

import numpy as np
import pytest

import mosdef_dihedral_fit.utils.math_operations as mdf_math
from mosdef_dihedral_fit.tests.base_test import BaseTest
from mosdef_dihedral_fit.utils.file_read_and_write import (
    change_gomc_ff_file_dihedral_values,
    check_gaussian_angle_energy_file_correct,
    check_gaussian_optimized_coordinate_file_correct,
    get_atom_names_and_elements_from_mol2,
    get_atom_names_and_elements_from_pdb,
    get_final_gaussian_output_file_data,
    get_gaussian_log_file_data,
    get_matching_dihedral_info_and_opls_fitting_data,
    write_qm_data_files,
    write_restart_coor_from_xyz_file,
    write_xyz_file_from_gaussian_coordinates,
)

# user changable variable, as it needs to be run locally
# gomc_binary_directory = "/Users/brad/Programs/GOMC/GOMC_2_75/bin"
gomc_binary_directory = "/Users/calcraven/Documents/Vanderbilt/Research/MoSDeF/Dihedral_Fitter/GOMC/bin"


class TestFileReading(BaseTest):
    def test_get_from_mol2(self):
        fn = "gaussian_style_output_files/CT_CT_C_OH/input/starting_coords/CT_CT_C_3_OH.mol2"
        full_fn = self.get_fn(fn)
        (
            atom_namesList,
            element_namesList,
        ) = get_atom_names_and_elements_from_mol2(full_fn)

        assert atom_namesList == [
            "C1",
            "C2",
            "C3",
            "O1",
            "O2",
            "H1",
            "H2",
            "H3",
            "H4",
            "H5",
            "H6",
        ]
        assert element_namesList == [
            "C",
            "C",
            "C",
            "O",
            "O",
            "H",
            "H",
            "H",
            "H",
            "H",
            "H",
        ]

        error_fn = "with_errors/CT_CT_C_3_OH_with_errors.mol2"
        full_error_fn = self.get_fn(error_fn)
        error_msg = (
            "ERROR: The provided mol2 format is not the required VMD TRIPOS format "
            "or the mol2 file has zero \(0\) atoms or beads in it."
        )
        with pytest.raises(TypeError, match=error_msg):
            get_atom_names_and_elements_from_mol2(full_error_fn)

    def test_get_from_pdb(self):
        fn = "gaussian_style_output_files/CT_CT_C_OH/input/starting_coords/CT_CT_C_3_OH.pdb"
        full_fn = self.get_fn(fn)
        (
            atom_namesList,
            element_namesList,
        ) = get_atom_names_and_elements_from_pdb(full_fn)

        assert atom_namesList == [
            "C1",
            "C2",
            "C3",
            "O1",
            "O2",
            "H1",
            "H2",
            "H3",
            "H4",
            "H5",
            "H6",
        ]
        assert element_namesList == [
            "C",
            "C",
            "C",
            "O",
            "O",
            "H",
            "H",
            "H",
            "H",
            "H",
            "H",
        ]
        error_fn = "with_errors/CT_CT_C_3_OH_with_errors.pdb"
        full_error_fn = self.get_fn(error_fn)
        error_msg = (
            "ERROR: The provided pdb format is not the required PDB format "
            "or the pdb file has zero \(0\) atoms or beads in it."
        )
        with pytest.raises(TypeError, match=error_msg):
            get_atom_names_and_elements_from_pdb(full_error_fn)

    def test_write_xyz_file_from_gaussian(self):
        atom_namesList = [
            "C1",
            "C2",
            "C3",
            "O1",
            "O2",
            "H1",
            "H2",
            "H3",
            "H4",
            "H5",
            "H6",
        ]
        fn = "gaussian_style_output_files/CT_CT_C_OH/output/"
        full_fn = os.path.join(self.get_fn(fn), "dihedral_coords_position_")
        extension = ".txt"

        write_xyz_file_from_gaussian_coordinates(
            atom_namesList, full_fn, extension, "./", 2
        )
        assert "dihedral_coords_position_1.xyz" in os.listdir()
        assert "dihedral_coords_position_2.xyz" in os.listdir()

        error_msg = "ERROR: The 'qm_coordinate_file_extension' variable extension is not listed or a an empty string."
        with pytest.raises(ValueError, match=error_msg):
            write_xyz_file_from_gaussian_coordinates(
                atom_namesList, full_fn, "", "./", 2
            )
        write_restart_coor_from_xyz_file("./", 2)
        assert "dihedral_coords_position_1.coor" in os.listdir()
        assert "dihedral_coords_position_2.coor" in os.listdir()

        error_fn = "with_errors/dihedral_coords_position_with_errors_"
        full_error_fn = self.get_fn(error_fn)
        with pytest.raises(TypeError):
            write_xyz_file_from_gaussian_coordinates(
                atom_namesList, full_error_fn, extension, "./", 1
            )

    def test_check_gaussian_angle_energy_file_correct(self):
        full_path = self.get_fn(
            "gaussian_style_output_files/CT_CT_C_OH/output/dihedral.txt"
        )
        assert check_gaussian_angle_energy_file_correct(full_path)

    def test_check_gaussian_optimized_coordinate_file_correct(self):
        full_path = self.get_fn(
            "gaussian_style_output_files/CT_CT_C_OH/output/dihedral_coords_position_36.txt"
        )
        assert check_gaussian_optimized_coordinate_file_correct(full_path)

    def test_get_final_gaussian_output_file_data(self):
        full_path = self.get_fn("qm_files/")
        in_indices = [3, 1, 2, 8]
        out = get_final_gaussian_output_file_data(
            {full_path: list(map(int, np.arange(32, dtype=int)))}, in_indices
        )
        (
            angles,
            energies,
            coords,
            elements,
            n_atoms,
            out_indices,
        ) = get_final_gaussian_output_file_data(
            {full_path: list(np.arange(32, dtype=int))}, [3, 1, 2, 8]
        )
        assert out
        assert in_indices == out_indices
        assert angles == ["150.0", "160.0", "170.0", "-180.0"]
        assert np.allclose(
            np.array(energies).astype(float),
            np.array(
                [-79.2264709151, -79.2276351404, -79.2284591083, -79.2287549865]
            ),
        )
        assert np.shape(coords) == (
            4,
            n_atoms,
            3,
        )  # 4 to grab from, 8 total atoms,
        assert elements == ["C", "C", "H", "H", "H", "H", "H", "H"]
        assert n_atoms == 8

        # Wrong input types
        with pytest.raises(TypeError):
            get_final_gaussian_output_file_data(None, [3, 1, 2, 8])

        # Dict value must be list of integers
        with pytest.raises(TypeError):
            get_final_gaussian_output_file_data(
                {full_path: [0.1, 0.2, 0.3, -0.4]}, [3, 1, 2, 8]
            )

        # Dict key must be a string
        with pytest.raises(TypeError):
            get_final_gaussian_output_file_data(
                {1: [0.1, 0.2, 0.3, 0.4]}, [3, 1, 2, 8]
            )

        # Dict value must be a list
        with pytest.raises(TypeError):
            get_final_gaussian_output_file_data(
                {full_path: "ERROR"}, [3, 1, 2, 8]
            )

        # manual_dihedral_atom_numbers_list must be a list of len 4
        with pytest.raises(TypeError):
            get_final_gaussian_output_file_data(
                {full_path: list(np.arange(32, dtype=int))}, None
            )

        # manual_dihedral_atom_numbers_list must be a list of integers
        with pytest.raises(TypeError):
            get_final_gaussian_output_file_data(
                {full_path: list(np.arange(32, dtype=int))},
                [0.1, 0.2, 0.3, 0.4],
            )

<<<<<<< HEAD
    def test_get_gaussian_log_file_data_1(self):
=======
    def test_get_gaussian_log_file_data(self):
>>>>>>> 3efeca88
        full_path = self.get_fn(
            "gaussian/CT_CT_C_OH/output/CT_CT_C_OH_multiplicity_1.log"
        )
        out_indices = []
        out = get_gaussian_log_file_data({full_path: out_indices})
        anglesList = out[0]
        anglesList = list(map(float, anglesList))
        expected_angles = list(np.arange(0, 180, 10))
        expected_angles_rev = list(-1 * np.arange(0, 181, 10))
        expected_angles_rev.reverse()
        assert np.allclose(anglesList, expected_angles + expected_angles_rev)

        energyList = out[1]
        expected_energies = [
            -266.838410009,
            -266.843802829,
            -266.843993151,
            -266.844262131,
            -266.844544987,
            -266.844773399,
            -266.844890793,
            -266.844872383,
            -266.844739667,
            -266.844561254,
            -266.844428251,
            -266.844414788,
            -266.844555389,
            -266.844842982,
            -266.845243308,
            -266.845697317,
            -266.846125223,
            -266.846434752,
            -266.846547900,
            -266.846434830,
            -266.846125228,
            -266.845697147,
            -266.845242984,
            -266.844843027,
            -266.844555543,
            -266.844414778,
            -266.844428006,
            -266.844561584,
            -266.844739882,
            -266.844872319,
            -266.844891002,
            -266.844773677,
            -266.844545113,
            -266.844262294,
            -266.843993903,
            -266.843802982,
            -266.843733993,
        ]
        energyList = list(map(float, energyList))
        assert np.allclose(energyList, expected_energies)

        coordsList = out[2]
        assert np.shape(coordsList) == (37, 11, 3)

        elementsList = out[3]
        assert elementsList == [
            "C",
            "C",
            "C",
            "O",
            "O",
            "H",
            "H",
            "H",
            "H",
            "H",
            "H",
        ]

        n_atoms = out[4]
        assert n_atoms == len(elementsList)

        dihedral_atoms = out[5]
        assert dihedral_atoms == [5, 1, 2, 3]

<<<<<<< HEAD

    def test_get_gaussian_log_file_data_2(self):
        full_path = self.get_fn(
            "gaussian/perfluorodimethylether/scan_perfluorodimethylether.log"
        )
        out_indices = []
        out = get_gaussian_log_file_data({full_path: out_indices})
        anglesList = out[0]
        anglesList = list(map(float, anglesList))
        expected_angles = np.arange(round(-77.802,3), 2.198, 5) 
        expected_angles = np.append(expected_angles, np.arange(2.198, 182.198, 5))
        expected_angles = np.append(expected_angles, np.arange(-177.802, -72.802, 5))
        expected_angles = list(expected_angles.round(decimals=3))
        assert np.allclose(anglesList, expected_angles)

        energyList = out[1]
        expected_energies = [
             -747.265516312, 
             -747.265443737, 
             -747.265268941, 
             -747.265123260, 
             -747.265140067, 
             -747.265300729, 
             -747.265463069, 
             -747.265515062, 
             -747.265426543, 
             -747.265221767, 
             -747.264947686, 
             -747.264653189, 
             -747.264377973, 
             -747.264149999, 
             -747.263987395, 
             -747.263901001, 
             -747.263896025, 
             -747.263972758, 
             -747.264126609, 
             -747.264347481, 
             -747.264618251, 
             -747.264912293, 
             -747.265191319, 
             -747.265407157, 
             -747.265511705, 
             -747.265476532, 
             -747.265323201, 
             -747.265154212, 
             -747.265115120, 
             -747.265246555, 
             -747.265426192, 
             -747.265515212, 
             -747.265459576, 
             -747.265275962, 
             -747.265010909, 
             -747.264715229, 
             -747.264431277, 
             -747.264189813, 
             -747.264011609, 
             -747.263909826, 
             -747.263891551, 
             -747.263958437, 
             -747.264106693, 
             -747.264326464, 
             -747.264600305, 
             -747.264900629, 
             -747.265187236, 
             -747.265408739, 
             -747.265512974, 
             -747.265469070, 
             -747.265304125, 
             -747.265138596, 
             -747.265126682, 
             -747.265280857, 
             -747.265454103, 
             -747.265515723, 
             -747.265428483, 
             -747.265218549, 
             -747.264936922, 
             -747.264635857, 
             -747.264357118, 
             -747.264129715, 
             -747.263972162, 
             -747.263895133, 
             -747.263903100, 
             -747.263995060, 
             -747.264164599, 
             -747.264399353, 
             -747.264679582, 
             -747.264975866, 
             -747.265247223, 
             -747.265443415, 
             -747.265516312,
        ]
        energyList = list(map(float, energyList))
        assert np.allclose(energyList, expected_energies)

        coordsList = out[2]
        assert np.shape(coordsList) == (73, 9, 3)

        elementsList = out[3]
        assert elementsList == [
             'C', 
             'F', 
             'F', 
             'F', 
             'C', 
             'F', 
             'F', 
             'F', 
             'O'
        ]

        n_atoms = out[4]
        assert n_atoms == len(elementsList)

        dihedral_atoms = out[5]
        assert dihedral_atoms == [3, 1, 9, 5]
=======
        # Input must be a dict
        with pytest.raises(TypeError):
            get_gaussian_log_file_data(None)

        # Dict key must be a string
        with pytest.raises(TypeError):
            get_gaussian_log_file_data({1: out_indices})

        # Dict value must be a list of integers
        with pytest.raises(TypeError):
            get_gaussian_log_file_data({full_path: [0.1, 0.2, 0.3, -0.4]})

        # Dict value must be a list
        with pytest.raises(TypeError):
            get_gaussian_log_file_data({full_path: "ERROR"})
>>>>>>> 3efeca88

    def test_write_qm_data_files(self):
        full_path = self.get_fn(
            "gaussian/CT_CT_C_OH/output/CT_CT_C_OH_multiplicity_1.log"
        )
        out_indices = []
        write_qm_data_files({full_path: out_indices})
        assert os.path.exists("extracted_gaussian_data/dihedral.txt")

        # qm_engine not in list
        with pytest.raises(ValueError):
            write_qm_data_files(None, qm_engine="None")

        # when qm_engine="gaussian_style_final_files"
        # manual_dihedral_atom_numbers_list must be a list of len 4
        with pytest.raises(TypeError):
            write_qm_data_files(
                {full_path: out_indices},
                None,
                qm_engine="gaussian_style_final_files",
            )

    def test_get_matching_dihedral_info_and_opls_fitting_data(self):
        out = get_matching_dihedral_info_and_opls_fitting_data(
            fit_dihedral_atom_types=["HC", "CT", "CT", "HC"],
            psf_path_and_filename=self.get_fn(
                "gaussian/HC_CT_CT_HC/output/GOMC_pdb_psf_ff_files.psf"
            ),
            qm_log_file_dict={
                self.get_fn(
                    "gaussian/HC_CT_CT_HC/output/HC_CT_CT_HC_multiplicity_1.log"
                ): []
            },
            mol2_file=self.get_fn(
                "gaussian/HC_CT_CT_HC/input/starting_coords/ethane_aa.mol2"
            ),
            qm_engine="gaussian",
            manual_dihedral_atom_numbers_list=None,
        )
        dihedral_numsList = out[0]
        expected_dihedralnumsList = [
            [3, 1, 2, 6],
            [3, 1, 2, 7],
            [3, 1, 2, 8],
            [4, 1, 2, 6],
            [4, 1, 2, 7],
            [4, 1, 2, 8],
            [5, 1, 2, 6],
            [5, 1, 2, 7],
            [5, 1, 2, 8],
        ]
        assert dihedral_numsList == expected_dihedralnumsList

        dihedral_typesList = out[1]
        expected_dihedraltypesList = [
            ["HC", "CT", "CT", "HC"],
            ["HC", "CT", "CT", "HC"],
            ["HC", "CT", "CT", "HC"],
            ["HC", "CT", "CT", "HC"],
            ["HC", "CT", "CT", "HC"],
            ["HC", "CT", "CT", "HC"],
            ["HC", "CT", "CT", "HC"],
            ["HC", "CT", "CT", "HC"],
            ["HC", "CT", "CT", "HC"],
        ]
        assert dihedral_typesList == expected_dihedraltypesList

        coordsList = out[2]
        expected_coords = [
            [-1.012159, 1.156346, 0.0],
            [0.0, 0.76376, 0.0],
            [-0.0, -0.76376, 0.0],
            [1.012159, -1.156346, 0.0],
        ]
        assert np.allclose(coordsList[0][0], expected_coords)
        assert np.shape(coordsList) == (37, 9, 4, 3)
        degreesList = out[3]
        expected_degrees = [
            -180.0,
            -60.00001300151252,
            60.00001300151252,
            -60.00001300151252,
            59.99997399697496,
            -180.0,
            60.00001300151252,
            -180.0,
            -59.99997399697496,
        ]
        assert np.allclose(degreesList[0], expected_degrees)
        assert np.shape(degreesList) == (37, 9)
        opls_paramsList = out[4]
        expected_opls_params = [
            1,
            8.999999999999845,
            8.99999999999938,
            2.780442542871242e-12,
            8.99999999999753,
        ]
        assert np.allclose(opls_paramsList[0], expected_opls_params)

        # fit_dihedral_atom_types must be a list of length 4
        with pytest.raises(TypeError):
            out = get_matching_dihedral_info_and_opls_fitting_data(
                fit_dihedral_atom_types=["HC", "CT", "CT"],
                psf_path_and_filename=self.get_fn(
                    "gaussian/HC_CT_CT_HC/output/GOMC_pdb_psf_ff_files.psf"
                ),
                qm_log_file_dict={
                    self.get_fn(
                        "gaussian/HC_CT_CT_HC/output/HC_CT_CT_HC_multiplicity_1.log"
                    ): []
                },
                mol2_file=self.get_fn(
                    "gaussian/HC_CT_CT_HC/input/starting_coords/ethane_aa.mol2"
                ),
                qm_engine="gaussian",
                manual_dihedral_atom_numbers_list=None,
            )

        # Each element of fit_dihedral_atom_types must be a string
        with pytest.raises(TypeError):
            out = get_matching_dihedral_info_and_opls_fitting_data(
                fit_dihedral_atom_types=[1, 2, 3, 4],
                psf_path_and_filename=self.get_fn(
                    "gaussian/HC_CT_CT_HC/output/GOMC_pdb_psf_ff_files.psf"
                ),
                qm_log_file_dict={
                    self.get_fn(
                        "gaussian/HC_CT_CT_HC/output/HC_CT_CT_HC_multiplicity_1.log"
                    ): []
                },
                mol2_file=self.get_fn(
                    "gaussian/HC_CT_CT_HC/input/starting_coords/ethane_aa.mol2"
                ),
                qm_engine="gaussian",
                manual_dihedral_atom_numbers_list=None,
            )

        # fit_dihedral_atom_types must be a list
        with pytest.raises(TypeError):
            out = get_matching_dihedral_info_and_opls_fitting_data(
                fit_dihedral_atom_types=None,
                psf_path_and_filename=self.get_fn(
                    "gaussian/HC_CT_CT_HC/output/GOMC_pdb_psf_ff_files.psf"
                ),
                qm_log_file_dict={
                    self.get_fn(
                        "gaussian/HC_CT_CT_HC/output/HC_CT_CT_HC_multiplicity_1.log"
                    ): []
                },
                mol2_file=self.get_fn(
                    "gaussian/HC_CT_CT_HC/input/starting_coords/ethane_aa.mol2"
                ),
                qm_engine="gaussian",
                manual_dihedral_atom_numbers_list=None,
            )

        # When qm_engine="gaussian_style_final_files"
        # manual_dihedral_atom_numbers_list must be a list of len 4
        with pytest.raises(TypeError):
            out = get_matching_dihedral_info_and_opls_fitting_data(
                fit_dihedral_atom_types=["HC", "CT", "CT", "HC"],
                psf_path_and_filename=self.get_fn(
                    "gaussian/HC_CT_CT_HC/output/GOMC_pdb_psf_ff_files.psf"
                ),
                qm_log_file_dict={
                    self.get_fn(
                        "gaussian/HC_CT_CT_HC/output/HC_CT_CT_HC_multiplicity_1.log"
                    ): []
                },
                mol2_file=self.get_fn(
                    "gaussian/HC_CT_CT_HC/input/starting_coords/ethane_aa.mol2"
                ),
                qm_engine="gaussian_style_final_files",
                manual_dihedral_atom_numbers_list=None,
            )

        # qm_engine must be "gaussian" or "gaussian_style_final_files"
        with pytest.raises(ValueError):
            out = get_matching_dihedral_info_and_opls_fitting_data(
                fit_dihedral_atom_types=["HC", "CT", "CT", "HC"],
                psf_path_and_filename=self.get_fn(
                    "gaussian/HC_CT_CT_HC/output/GOMC_pdb_psf_ff_files.psf"
                ),
                qm_log_file_dict={
                    self.get_fn(
                        "gaussian/HC_CT_CT_HC/output/HC_CT_CT_HC_multiplicity_1.log"
                    ): []
                },
                mol2_file=self.get_fn(
                    "gaussian/HC_CT_CT_HC/input/starting_coords/ethane_aa.mol2"
                ),
                qm_engine="None",
                manual_dihedral_atom_numbers_list=None,
            )

    def test_change_gomc_ff_file_dihedral_values(self):
        new_file = self.get_fn(
            "gaussian/HC_CT_CT_HC/output/GOMC_pdb_psf_ff_files_dihedrals_zeroed.inp"
        )
        change_gomc_ff_file_dihedral_values(
            read_gomc_ff_filename=self.get_fn(
                "gaussian/HC_CT_CT_HC/output/GOMC_pdb_psf_ff_files_dihedrals_per_xml.inp"
            ),
            new_gomc_ff_filename=new_file,
            fit_dihedral_atom_types=["HC", "CT", "CT", "HC"],
            fit_dihedral_opls_k_0_1_2_3_4_values=[1, 0, 0, 0, 0],
        )
        assert os.path.exists(new_file)
        checkFile = False
        with open(new_file, "r") as f:
            for line in f:
                if (
                    line.replace(" ", "")
                    == "HCCTCTHC0.5090.0!TMP_opls_140TMP_opls_135TMP_opls_135TMP_opls_140\n"
                ):
                    checkFile = True
                    break

        assert checkFile

        with pytest.raises(TypeError):
            change_gomc_ff_file_dihedral_values(
                read_gomc_ff_filename=self.get_fn(
                    "gaussian/HC_CT_CT_HC/output/GOMC_pdb_psf_ff_files_dihedrals_per_xml.inp"
                ),
                new_gomc_ff_filename=new_file,
                fit_dihedral_atom_types=[],
                fit_dihedral_opls_k_0_1_2_3_4_values=[1, 0, 0, 0],
            )

        # zero_dihedral_atom_types must be a list or None
        with pytest.raises(TypeError):
            change_gomc_ff_file_dihedral_values(
                read_gomc_ff_filename=self.get_fn(
                    "gaussian/HC_CT_CT_HC/output/GOMC_pdb_psf_ff_files_dihedrals_per_xml.inp"
                ),
                new_gomc_ff_filename=new_file,
                fit_dihedral_atom_types=["HC", "CT", "CT", "HC"],
                fit_dihedral_opls_k_0_1_2_3_4_values=[1, 0, 0, 0, 0],
                zero_dihedral_atom_types="INVALID",
            )

        with pytest.raises(TypeError):
            change_gomc_ff_file_dihedral_values(
                read_gomc_ff_filename=self.get_fn(
                    "gaussian/HC_CT_CT_HC/output/GOMC_pdb_psf_ff_files_dihedrals_per_xml.inp"
                ),
                new_gomc_ff_filename=new_file,
                fit_dihedral_atom_types=["HC", "CT", "CT", "HC"],
                fit_dihedral_opls_k_0_1_2_3_4_values=[1, 0, 0, 0, 0],
                zero_dihedral_atom_types=["CT"],
            )

        with pytest.raises(TypeError):
            change_gomc_ff_file_dihedral_values(
                read_gomc_ff_filename=self.get_fn(
                    "gaussian/HC_CT_CT_HC/output/GOMC_pdb_psf_ff_files_dihedrals_per_xml.inp"
                ),
                new_gomc_ff_filename=new_file,
                fit_dihedral_atom_types=["HC", "CT", "CT", "HC"],
                fit_dihedral_opls_k_0_1_2_3_4_values=[1, 0, 0, 0, 0],
                zero_dihedral_atom_types=[1, 2, 3, 4],
            )

        with pytest.raises(ValueError):
            change_gomc_ff_file_dihedral_values(
                read_gomc_ff_filename=self.get_fn(
                    "gaussian/HC_CT_CT_HC/output/GOMC_pdb_psf_ff_files_dihedrals_per_xml.inp"
                ),
                new_gomc_ff_filename=new_file,
                fit_dihedral_atom_types=["HC", "CT", "CT", "HC"],
                fit_dihedral_opls_k_0_1_2_3_4_values=[1, 0, 0, 0, 0],
                zero_dihedral_atom_types=["HC", "CT", "CT", "HC"],
            )<|MERGE_RESOLUTION|>--- conflicted
+++ resolved
@@ -232,11 +232,7 @@
                 [0.1, 0.2, 0.3, 0.4],
             )
 
-<<<<<<< HEAD
     def test_get_gaussian_log_file_data_1(self):
-=======
-    def test_get_gaussian_log_file_data(self):
->>>>>>> 3efeca88
         full_path = self.get_fn(
             "gaussian/CT_CT_C_OH/output/CT_CT_C_OH_multiplicity_1.log"
         )
@@ -315,8 +311,6 @@
 
         dihedral_atoms = out[5]
         assert dihedral_atoms == [5, 1, 2, 3]
-
-<<<<<<< HEAD
 
     def test_get_gaussian_log_file_data_2(self):
         full_path = self.get_fn(
@@ -432,23 +426,6 @@
 
         dihedral_atoms = out[5]
         assert dihedral_atoms == [3, 1, 9, 5]
-=======
-        # Input must be a dict
-        with pytest.raises(TypeError):
-            get_gaussian_log_file_data(None)
-
-        # Dict key must be a string
-        with pytest.raises(TypeError):
-            get_gaussian_log_file_data({1: out_indices})
-
-        # Dict value must be a list of integers
-        with pytest.raises(TypeError):
-            get_gaussian_log_file_data({full_path: [0.1, 0.2, 0.3, -0.4]})
-
-        # Dict value must be a list
-        with pytest.raises(TypeError):
-            get_gaussian_log_file_data({full_path: "ERROR"})
->>>>>>> 3efeca88
 
     def test_write_qm_data_files(self):
         full_path = self.get_fn(
